#ifndef TASK_LIST_GRAV_TASK_LIST_HPP_
#define TASK_LIST_GRAV_TASK_LIST_HPP_
//========================================================================================
// Athena++ astrophysical MHD code
// Copyright(C) 2014 James M. Stone <jmstone@princeton.edu> and other code contributors
// Licensed under the 3-clause BSD License, see LICENSE file for details
//========================================================================================
//!   \file grav_task_list.hpp
//    \brief provides functionality to control dynamic execution using tasks

// C headers

// C++ headers
#include <cstdint>      // std::uint64_t

// Athena++ headers
#include "../athena.hpp"
#include "task_list.hpp"

// forward declarations
class Mesh;
class MeshBlock;

//----------------------------------------------------------------------------------------
//! \class GravitySolverTaskList
//  \brief data and function definitions for GravitySolverTaskList derived class

class GravitySolverTaskList : public TaskList {
 public:
  GravitySolverTaskList(ParameterInput *pin, Mesh *pm);
  ~GravitySolverTaskList() {}

  void AddGravitySolverTask(std::uint64_t id, std::uint64_t dep);

  // functions
  enum TaskStatus ClearGravityBoundary(MeshBlock *pmb, int stage);
  enum TaskStatus SendGravityBoundary(MeshBlock *pmb, int stage);
  enum TaskStatus ReceiveGravityBoundary(MeshBlock *pmb, int stage);
  enum TaskStatus PhysicalBoundary(MeshBlock *pmb, int stage);

<<<<<<< HEAD
 private:
  void StartupTaskList(MeshBlock **pmb_array, int nmymb, int stage);
=======
private:
  void StartupTaskList(MeshBlock *pmb, int stage);

>>>>>>> 94e87527
};


//----------------------------------------------------------------------------------------
// 64-bit integers with "1" in different bit positions used to ID  each hydro task.

namespace GravitySolverTaskNames {
const std::uint64_t NONE=0ULL;
const std::uint64_t CLEAR_GRAV=1ULL<<0;

const std::uint64_t SEND_GRAV_BND=1ULL<<1;
const std::uint64_t RECV_GRAV_BND=1ULL<<2;
const std::uint64_t GRAV_PHYS_BND=1ULL<<3;
}
#endif // TASK_LIST_GRAV_TASK_LIST_HPP_<|MERGE_RESOLUTION|>--- conflicted
+++ resolved
@@ -38,14 +38,8 @@
   enum TaskStatus ReceiveGravityBoundary(MeshBlock *pmb, int stage);
   enum TaskStatus PhysicalBoundary(MeshBlock *pmb, int stage);
 
-<<<<<<< HEAD
  private:
-  void StartupTaskList(MeshBlock **pmb_array, int nmymb, int stage);
-=======
-private:
-  void StartupTaskList(MeshBlock *pmb, int stage);
-
->>>>>>> 94e87527
+  void StartupTaskList(MeshBlock *pmb, int stage) override;
 };
 
 
