// Minkowski spacetime, sinusoidal ("snake") coordinates
// Notes:
//   coordinates: t, x, y, z
//   parameters: a, k
//   metric:
//     ds^2 = -dt^2 + \alpha^2 dx^2 - 2 \beta dx dy + dy^2 + dz^2
//     alpha = \sqrt(1 + a^2 k^2 \cos^2(k x))
//     \beta = a k \cos(k x)
//   relation to Minkowski (Cartesian) coordinates:
//     t = t_m
//     x = x_m
//     y = y_m + a \sin(k x_m)
//     z = z_m

// Primary header
#include "coordinates.hpp"

// C++ headers
#include <cmath>  // cos(), sin(), sqrt()

// Athena headers
#include "../athena.hpp"           // enums, macros, Real
#include "../athena_arrays.hpp"    // AthenaArray
#include "../mesh.hpp"             // MeshBlock
#include "../parameter_input.hpp"  // ParameterInput
#include "../fluid/fluid.hpp"      // Fluid
#include "../fluid/eos/eos.hpp"    // FluidEqnOfState

//--------------------------------------------------------------------------------------

// Constructor
// Inputs:
//   pmb: pointer to block containing this grid
//   pin: pointer to runtime inputs
Coordinates::Coordinates(MeshBlock *pmb, ParameterInput *pin)
{
  // Set face centered positions and distances
  AllocateAndSetBasicCoordinates();

  // Set parameters
  sinu_amplitude_ = pin->GetReal("coord", "a");
  sinu_wavenumber_ = pin->GetReal("coord", "k");
  const Real &a = sinu_amplitude_;
  const Real &k = sinu_wavenumber_;

  // Set pointer to host MeshBlock
  pmy_block = pmb;

  // Initialize volume-averaged positions and spacings: x-direction
  for (int i = pmb->is-NGHOST; i <= pmb->ie+NGHOST; ++i)
    x1v(i) = 0.5 * (x1f(i) + x1f(i+1));
  for (int i = pmb->is-NGHOST; i <= pmb->ie+NGHOST-1; ++i)
    dx1v(i) = x1v(i+1) - x1v(i);

  // Initialize volume-averaged positions and spacings: y-direction
  if (pmb->block_size.nx2 == 1)  // no extent
  {
    x2v(pmb->js) = 0.5 * (x2f(pmb->js) + x2f(pmb->js+1));
    dx2v(pmb->js) = dx2f(pmb->js);
  }
  else  // extended
  {
    for (int j = pmb->js-NGHOST; j <= pmb->je+NGHOST; ++j)
      x2v(j) = 0.5 * (x2f(j) + x2f(j+1));
    for (int j = pmb->js-NGHOST; j <= pmb->je+NGHOST-1; ++j)
      dx2v(j) = x2v(j+1) - x2v(j);
  }

  // Initialize volume-averaged positions and spacings: z-direction
  if (pmb->block_size.nx3 == 1)  // no extent
  {
    x3v(pmb->ks) = 0.5 * (x3f(pmb->ks) + x3f(pmb->ks+1));
    dx3v(pmb->ks) = dx3f(pmb->ks);
  }
  else  // extended
  {
    for (int k = pmb->ks-NGHOST; k <= pmb->ke+NGHOST; ++k)
      x3v(k) = 0.5 * (x3f(k) + x3f(k+1));
    for (int k = pmb->ks-NGHOST; k <= pmb->ke+NGHOST-1; ++k)
      dx3v(k) = x3v(k+1) - x3v(k);
  }

  if(pmb->pmy_mesh->multilevel==true) { // calc coarse coodinates
    int cis = pmb->cis; int cjs = pmb->cjs; int cks = pmb->cks;
    int cie = pmb->cie; int cje = pmb->cje; int cke = pmb->cke;
    for (int i=cis-(pmb->cnghost); i<=cie+(pmb->cnghost); ++i) {
      coarse_x1v(i) = 0.5*(coarse_x1f(i+1) + coarse_x1f(i));
    }
<<<<<<< HEAD
    if (pb->block_size.nx2 == 1) {
=======
    for (int i=cis-(pmb->cnghost); i<=cie+(pmb->cnghost)-1; ++i) {
      coarse_dx1v(i) = coarse_x1v(i+1) - coarse_x1v(i);
    }
    if (pmb->block_size.nx2 == 1) {
>>>>>>> 24b4f2c3
      coarse_x2v(cjs) = 0.5*(coarse_x2f(cjs+1) + coarse_x2f(cjs));
    } else {
      for (int j=cjs-(pmb->cnghost); j<=cje+(pmb->cnghost); ++j) {
        coarse_x2v(j) = 0.5*(coarse_x2f(j+1) + coarse_x2f(j));
      }
<<<<<<< HEAD
=======
      for (int j=cjs-(pmb->cnghost); j<=cje+(pmb->cnghost)-1; ++j) {
        coarse_dx2v(j) = coarse_x2v(j+1) - coarse_x2v(j);
      }
>>>>>>> 24b4f2c3
    }
    if (pmb->block_size.nx3 == 1) {
      coarse_x3v(cks) = 0.5*(coarse_x3f(cks+1) + coarse_x3f(cks));
    } else {
      for (int k=cks-(pmb->cnghost); k<=cke+(pmb->cnghost); ++k) {
        coarse_x3v(k) = 0.5*(coarse_x3f(k+1) + coarse_x3f(k));
      }
<<<<<<< HEAD
    }

    if (MAGNETIC_FIELDS_ENABLED) {
      for (int i=is-(NGHOST); i<=ie+(NGHOST); ++i)
        x1s2(i) = x1s3(i) = x1v(i);
      for (int i=cis-(pmb->cnghost); i<=cie+(pmb->cnghost); ++i)
        coarse_x1s2(i) = coarse_x1s3(i) = coarse_x1v(i);
      if (pmb->block_size.nx2 == 1) {
        x2s1(js) = x2s3(js) = x2v(js);
        coarse_x2s1(js) = coarse_x2s3(js) = coarse_x2v(js);
      }
      else {
        for (int j=js-(NGHOST); j<=je+(NGHOST); ++j)
          x2s1(j) = x2s3(j) = x2v(j);
        for (int j=cjs-(pmb->cnghost); j<=cje+(pmb->cnghost); ++j)
          coarse_x2s1(j) = coarse_x2s3(j) = coarse_x2v(j);
      }
      if (pmb->block_size.nx3 == 1) {
        x3s1(ks) = x3s2(ks) = x3v(ks);
        coarse_x3s1(ks) = coarse_x3s2(ks) = coarse_x3v(ks);
      }
      else {
        for (int k=ks-(NGHOST); k<=ke+(NGHOST); ++k)
          x3s1(k) = x3s2(k) = x3v(k);
        for (int k=cks-(pmb->cnghost); k<=cke+(pmb->cnghost); ++k)
          coarse_x3s1(k) = coarse_x3s2(k) = coarse_x3v(k);
=======
      for (int k=cks-(pmb->cnghost); k<=cke+(pmb->cnghost)-1; ++k) {
        coarse_dx3v(k) = coarse_x3v(k+1) - coarse_x3v(k);
>>>>>>> 24b4f2c3
      }
    }
  }

  // Allocate arrays for intermediate geometric quantities: x-direction
  int n_cells_1 = pmb->block_size.nx1 + 2*NGHOST;
  coord_src_i1_.NewAthenaArray(n_cells_1);
  metric_cell_i1_.NewAthenaArray(n_cells_1);
  metric_cell_i2_.NewAthenaArray(n_cells_1);
  metric_face1_i1_.NewAthenaArray(n_cells_1);
  metric_face1_i2_.NewAthenaArray(n_cells_1);
  metric_face2_i1_.NewAthenaArray(n_cells_1);
  metric_face2_i2_.NewAthenaArray(n_cells_1);
  metric_face3_i1_.NewAthenaArray(n_cells_1);
  metric_face3_i2_.NewAthenaArray(n_cells_1);
  trans_face1_i2_.NewAthenaArray(n_cells_1);
  trans_face2_i1_.NewAthenaArray(n_cells_1);
  trans_face2_i2_.NewAthenaArray(n_cells_1);
  trans_face3_i2_.NewAthenaArray(n_cells_1);

  // Calculate intermediate geometric quantities: x-direction
  #pragma simd
  for (int i = pmb->is-NGHOST; i <= pmb->ie+NGHOST; ++i)
  {
    // Useful quantities
    Real r_c = x1v(i);
    Real r_m = x1f(i);
    Real r_p = x1f(i+1);
    Real sin_2m = std::sin(2.0*k*r_m);
    Real sin_2p = std::sin(2.0*k*r_p);
    Real cos_c = std::cos(k*r_c);
    Real cos_m = std::cos(k*r_m);
    Real cos_p = std::cos(k*r_p);
    Real alpha_sq_c = 1.0 + SQR(a)*SQR(k) * SQR(cos_c);
    Real alpha_sq_m = 1.0 + SQR(a)*SQR(k) * SQR(cos_m);
    Real alpha_c = std::sqrt(alpha_sq_c);
    Real beta_c = a*k * cos_c;
    Real beta_m = a*k * cos_m;
    Real beta_p = a*k * cos_p;

    // Source terms
    coord_src_i1_(i) = (beta_m - beta_p) / dx1f(i);

    // Cell-centered metric
    metric_cell_i1_(i) = alpha_sq_c;
    metric_cell_i2_(i) = beta_c;

    // Face-centered metric
    metric_face1_i1_(i) = alpha_sq_m;
    metric_face1_i2_(i) = beta_m;
    metric_face2_i1_(i) = alpha_sq_c;
    metric_face2_i2_(i) = beta_c;
    metric_face3_i1_(i) = alpha_sq_c;
    metric_face3_i2_(i) = beta_c;

    // Coordinate transformations
    trans_face1_i2_(i) = beta_m;
    trans_face2_i1_(i) = alpha_c;
    trans_face2_i2_(i) = beta_c;
    trans_face3_i2_(i) = beta_m;
  }
}

//--------------------------------------------------------------------------------------

// Destructor
Coordinates::~Coordinates()
{
  DeleteBasicCoordinates();

  coord_src_i1_.DeleteAthenaArray();
  metric_cell_i1_.DeleteAthenaArray();
  metric_cell_i2_.DeleteAthenaArray();
  metric_face1_i1_.DeleteAthenaArray();
  metric_face1_i2_.DeleteAthenaArray();
  metric_face2_i1_.DeleteAthenaArray();
  metric_face2_i2_.DeleteAthenaArray();
  metric_face3_i1_.DeleteAthenaArray();
  metric_face3_i2_.DeleteAthenaArray();
  trans_face1_i2_.DeleteAthenaArray();
  trans_face2_i1_.DeleteAthenaArray();
  trans_face2_i2_.DeleteAthenaArray();
  trans_face3_i2_.DeleteAthenaArray();
}

//--------------------------------------------------------------------------------------

// Function for computing cell volumes
// Inputs:
//   k,j: z- and y-indices
//   il,iu: x-index bounds
// Outputs:
//   volumes: 1D array of cell volumes
// Notes:
//   \Delta V = \Delta x * \Delta y * \Delta z
//   cf. GetCellVolume()
void Coordinates::CellVolume(const int k, const int j, const int il, const int iu,
    AthenaArray<Real> &volumes)
{
  #pragma simd
  for (int i = il; i <= iu; ++i)
    volumes(i) = dx1f(i) * dx2f(j) * dx3f(k);
  return;
}

<<<<<<< HEAD
// GetCellVolume returns only one CellVolume at i
=======
//--------------------------------------------------------------------------------------

// Function for computing single cell volume
// Inputs:
//   k,j,i: z-, y-, and x-indices
// Outputs:
//   returned value: cell volume
// Notes:
//   \Delta V = \Delta x * \Delta y * \Delta z
//   cf. CellVolume()
>>>>>>> 24b4f2c3
Real Coordinates::GetCellVolume(const int k, const int j, const int i)
{
  return dx1f(i) * dx2f(j) * dx3f(k);
}

//--------------------------------------------------------------------------------------

// Function for computing areas orthogonal to x
// Inputs:
//   k,j: z- and y-indices
//   il,iu: x-index bounds
// Outputs:
//   areas: 1D array of interface areas orthogonal to x
// Notes:
//   \Delta A = \Delta y * \Delta z
//   cf. GetFace1Area()
void Coordinates::Face1Area(const int k, const int j, const int il, const int iu,
    AthenaArray<Real> &areas)
{
  #pragma simd
  for (int i = il; i <= iu; ++i)
    areas(i) = dx2f(j) * dx3f(k);
  return;
}

//--------------------------------------------------------------------------------------

// Function for computing single area orthogonal to x
// Inputs:
//   k,j,i: z-, y-, and x-indices
// Outputs:
//   returned value: interface area orthogonal to x
// Notes:
//   \Delta A = \Delta y * \Delta z
//   cf. Face1Area()
Real Coordinates::GetFace1Area(const int k, const int j, const int i)
{
  return dx2f(j) * dx3f(k);
}

//--------------------------------------------------------------------------------------

// Function for computing areas orthogonal to y
// Inputs:
//   k,j: z- and y-indices
//   il,iu: x-index bounds
// Outputs:
//   areas: 1D array of interface areas orthogonal to y
// Notes:
//   \Delta A = \Delta x * \Delta z
void Coordinates::Face2Area(const int k, const int j, const int il, const int iu,
    AthenaArray<Real> &areas)
{
  #pragma simd
  for (int i = il; i <= iu; ++i)
    areas(i) = dx1f(i) * dx3f(k);
  return;
}

//--------------------------------------------------------------------------------------

// Function for computing areas orthogonal to z
// Inputs:
//   k,j: z- and y-indices
//   il,iu: x-index bounds
// Outputs:
//   areas: 1D array of interface areas orthogonal to z
// Notes:
//   \Delta A = \Delta x * \Delta y
void Coordinates::Face3Area(const int k, const int j, const int il, const int iu,
    AthenaArray<Real> &areas)
{
  #pragma simd
  for (int i = il; i <= iu; ++i)
    areas(i) = dx1f(i) * dx2f(j);
  return;
}

<<<<<<< HEAD

// GetFace1Area returns only one Face1Area at i
Real Coordinates::GetFace1Area(const int k, const int j, const int i)
{
  return dx2f(j)*dx3f(k);
}

=======
>>>>>>> 24b4f2c3
//--------------------------------------------------------------------------------------

// Function for computing lengths of edges in the x-direction
// Inputs:
//   k,j: z- and y-indices (unused)
//   il,iu: x-index bounds
// Outputs:
//   lengths: 1D array of edge lengths along x
// Notes:
//   \Delta L = \Delta x
void Coordinates::Edge1Length(const int k, const int j, const int il, const int iu,
    AthenaArray<Real> &lengths)
{
  #pragma simd
  for (int i = il; i <= iu; ++i)
    lengths(i) = dx1f(i);
  return;
}

//--------------------------------------------------------------------------------------

// Function for computing lengths of edges in the y-direction
// Inputs:
//   k: z-index (unused)
//   j: y-index
//   il,iu: x-index bounds
// Outputs:
//   lengths: 1D array of edge lengths along y
// Notes:
//   \Delta L = \Delta y
void Coordinates::Edge2Length(const int k, const int j, const int il, const int iu,
    AthenaArray<Real> &lengths)
{
  #pragma simd
  for (int i = il; i <= iu; ++i)
    lengths(i) = dx2f(j);
  return;
}

//--------------------------------------------------------------------------------------

// Function for computing lengths of edges in the z-direction
// Inputs:
//   k: z-index
//   j: y-index (unused)
//   il,iu: x-index bounds
// Outputs:
//   lengths: 1D array of edge lengths along z
// Notes:
//   \Delta L = \Delta z
void Coordinates::Edge3Length(const int k, const int j, const int il, const int iu,
    AthenaArray<Real> &lengths)
{
  #pragma simd
  for (int i = il; i <= iu; ++i)
    lengths(i) = dx3f(k);
  return;
}

// GetEdge?Length functions: return one edge length at i
Real Coordinates::GetEdge2Length(const int k, const int j, const int i)
{
  return dx2f(j);
}

Real Coordinates::GetEdge3Length(const int k, const int j, const int i)
{
  return dx3f(k);
}

//--------------------------------------------------------------------------------------

// Function for computing widths of cells in the x-direction
// Inputs:
//   k,j: z- and y-indices (unused)
//   i: x-index
// Outputs:
//   returned value: x-width of cell (i,j,k)
// Notes:
//   \Delta W >= \Delta x
Real Coordinates::CenterWidth1(const int k, const int j, const int i)
{
  return dx1f(i);
}

//--------------------------------------------------------------------------------------

// Function for computing widths of cells in the y-direction
// Inputs:
//   k: z-index (unused)
//   j: y-index
//   i: x-index (unused)
// Outputs:
//   returned value: y-width of cell (i,j,k)
// Notes:
//   \Delta W = \Delta y
Real Coordinates::CenterWidth2(const int k, const int j, const int i)
{
  return dx2f(j);
}

//--------------------------------------------------------------------------------------

// Function for computing widths of cells in the z-direction
// Inputs:
//   k: z-index
//   j,i: y- and x-indices (unused)
// Outputs:
//   returned value: z-width of cell (i,j,k)
// Notes:
//   \Delta W = \Delta z
Real Coordinates::CenterWidth3(const int k, const int j, const int i)
{
  return dx3f(k);
}

//--------------------------------------------------------------------------------------

// Function for computing source terms using x-fluxes
// Inputs:
//   k,j: z- and y-indices
//   dt: size of timestep
//   flux: 1D array of x-fluxes
//   prim: 3D array of primitive values at beginning of half timestep
//   bb_cc: 3D array of cell-centered magnetic fields
// Outputs:
//   cons: source terms added to k,j-slice of 3D array of conserved variables
// Notes:
//   all source terms computed in this function
void Coordinates::CoordSrcTermsX1(const int k, const int j, const Real dt,
  const AthenaArray<Real> &flux, const AthenaArray<Real> &prim,
  const AthenaArray<Real> &bb_cc, AthenaArray<Real> &cons)
{
  // Extract ratio of specific heats
  const Real gamma_adi = pmy_block->pfluid->pf_eos->GetGamma();

  // Calculate metric coefficients
  CellMetric(k, j, pmy_block->is, pmy_block->ie, g_, gi_);

  // Go through cells
  #pragma simd
  for (int i = pmy_block->is; i <= pmy_block->ie; ++i)
  {
    // Extract metric coefficients
    const Real &g_00 = g_(I00,i);
    const Real &g_01 = 0.0;
    const Real &g_02 = 0.0;
    const Real &g_03 = 0.0;
    const Real &g_10 = 0.0;
    const Real &g_11 = g_(I11,i);
    const Real &g_12 = g_(I12,i);
    const Real &g_13 = 0.0;
    const Real &g_20 = 0.0;
    const Real &g_21 = g_(I12,i);
    const Real &g_22 = g_(I22,i);
    const Real &g_23 = 0.0;
    const Real &g_30 = 0.0;
    const Real &g_31 = 0.0;
    const Real &g_32 = 0.0;
    const Real &g_33 = g_(I33,i);
    const Real &g01 = 0.0;
    const Real &g02 = 0.0;
    const Real &g03 = 0.0;
    Real alpha = std::sqrt(-1.0/gi_(I00,i));

    // Extract primitives
    const Real &rho = prim(IDN,k,j,i);
    const Real &pgas = prim(IEN,k,j,i);
    const Real &uu1 = prim(IVX,k,j,i);
    const Real &uu2 = prim(IVY,k,j,i);
    const Real &uu3 = prim(IVZ,k,j,i);

    // Calculate 4-velocity
    Real tmp = g_11*uu1*uu1 + 2.0*g_12*uu1*uu2 + 2.0*g_13*uu1*uu3
             + g_22*uu2*uu2 + 2.0*g_23*uu2*uu3
             + g_33*uu3*uu3;
    Real gamma = std::sqrt(1.0 + tmp);
    Real u0 = gamma / alpha;
    Real u1 = uu1 - alpha * gamma * g01;
    Real u2 = uu2 - alpha * gamma * g02;
    Real u3 = uu3 - alpha * gamma * g03;
    Real u_0 = g_00*u0 + g_01*u1 + g_02*u2 + g_03*u3;
    Real u_1 = g_10*u0 + g_11*u1 + g_12*u2 + g_13*u3;
    Real u_2 = g_20*u0 + g_21*u1 + g_22*u2 + g_23*u3;
    Real u_3 = g_30*u0 + g_31*u1 + g_32*u2 + g_33*u3;

    // Extract and calculate magnetic field
    Real b0 = 0.0, b1 = 0.0, b2 = 0.0, b3 = 0.0;
    Real b_0 = 0.0, b_1 = 0.0, b_2 = 0.0, b_3 = 0.0;
    Real b_sq = 0.0;
    if (MAGNETIC_FIELDS_ENABLED)
    {
      const Real &bb1 = bb_cc(IB1,k,j,i);
      const Real &bb2 = bb_cc(IB2,k,j,i);
      const Real &bb3 = bb_cc(IB3,k,j,i);
      b0 =
            g_10*bb1*u0 + g_11*bb1*u1 + g_12*bb1*u2 + g_13*bb1*u3
          + g_20*bb2*u0 + g_21*bb2*u1 + g_22*bb2*u2 + g_23*bb2*u3
          + g_30*bb3*u0 + g_31*bb3*u1 + g_32*bb3*u2 + g_33*bb3*u3;
      b1 = (bb1 + b0 * u1) / u0;
      b2 = (bb2 + b0 * u2) / u0;
      b3 = (bb3 + b0 * u3) / u0;
      b_0 = g_00*b0 + g_01*b1 + g_02*b2 + g_03*b3;
      b_1 = g_10*b0 + g_11*b1 + g_12*b2 + g_13*b3;
      b_2 = g_20*b0 + g_21*b1 + g_22*b2 + g_23*b3;
      b_3 = g_30*b0 + g_31*b1 + g_32*b2 + g_33*b3;
      b_sq = b0*b_0 + b1*b_1 + b2*b_2 + b3*b_3;
    }

    // Calculate stress-energy tensor
    Real wtot = rho + gamma_adi/(gamma_adi-1.0) * pgas + b_sq;
    Real ptot = pgas + 0.5*b_sq;
    Real t1_2 = wtot*u1*u_2 - b1*b_2;

    // Calculate connection coefficients
    const Real &gamma2_11 = coord_src_i1_(i);

    // Calculate source terms
    Real s_1 = gamma2_11*t1_2;

    // Extract conserved quantities
    Real &m_1 = cons(IM1,k,j,i);

    // Add source terms to conserved quantities
    m_1 += dt * s_1;
  }
  return;
}

//--------------------------------------------------------------------------------------

// Function for computing source terms using y-fluxes
// Inputs:
//   k,j: z- and y-indices
//   dt: size of timestep
//   flux_j: 1D array of y-fluxes left of cells j
//   flux_jp1: 1D array of y-fluxes right of cells j
//   prim: 3D array of primitive values at beginning of half timestep
//   bcc: 3D array of cell-centered magnetic fields
// Outputs:
//   cons: source terms added to k,j-slice of 3D array of conserved variables
// Notes:
//   not using this function
void Coordinates::CoordSrcTermsX2(const int k, const int j, const Real dt,
  const AthenaArray<Real> &flux_j, const AthenaArray<Real> &flux_jp1,
  const AthenaArray<Real> &prim, const AthenaArray<Real> &bcc, AthenaArray<Real> &cons)
{
  return;
}

//--------------------------------------------------------------------------------------

// Function for computing source terms using z-fluxes
// Inputs:
//   k,j: z- and y-indices
//   dt: size of timestep
//   flux_k: 2D array of z-fluxes left of cells k
//   flux_kp1: 2D array of z-fluxes right of cells k
//   prim: 3D array of primitive values at beginning of half timestep
//   bcc: 3D array of cell-centered magnetic fields
// Outputs:
//   cons: source terms added to k,j-slice of 3D array of conserved variables
// Notes:
//   not using this function
void Coordinates::CoordSrcTermsX3(const int k, const int j, const Real dt,
  const AthenaArray<Real> &flux_k, const AthenaArray<Real> &flux_kp1,
  const AthenaArray<Real> &prim, const AthenaArray<Real> &bcc, AthenaArray<Real> &cons)
{
  return;
}

//--------------------------------------------------------------------------------------

// Function for computing cell-centered metric coefficients
// Inputs:
//   k,j: z- and y-indices (unused)
//   il,iu: x-index bounds
// Outputs:
//   g: array of metric components in 1D
//   g_inv: array of inverse metric components in 1D
void Coordinates::CellMetric(const int k, const int j, const int il, const int iu,
    AthenaArray<Real> &g, AthenaArray<Real> &g_inv)
{
  #pragma simd
  for (int i = il; i <= iu; ++i)
  {
    // Extract geometric quantities
    const Real &alpha_sq = metric_cell_i1_(i);
    const Real &beta = metric_cell_i2_(i);

    // Extract metric terms
    Real &g00 = g(I00,i);
    Real &g11 = g(I11,i);
    Real &g12 = g(I12,i);
    Real &g22 = g(I22,i);
    Real &g33 = g(I33,i);
    Real &gi00 = g_inv(I00,i);
    Real &gi11 = g_inv(I11,i);
    Real &gi12 = g_inv(I12,i);
    Real &gi22 = g_inv(I22,i);
    Real &gi33 = g_inv(I33,i);

    // Set metric terms
    g00 = -1.0;
    g11 = alpha_sq;
    g12 = -beta;
    g22 = 1.0;
    g33 = 1.0;
    gi00 = -1.0;
    gi11 = 1.0;
    gi12 = beta;
    gi22 = alpha_sq;
    gi33 = 1.0;
  }
  return;
}

//--------------------------------------------------------------------------------------

// Function for computing face-centered metric coefficients: x-interface
// Inputs:
//   k,j: z- and y-indices (unused)
//   il,iu: x-index bounds
// Outputs:
//   g: array of metric components in 1D
//   g_inv: array of inverse metric components in 1D
void Coordinates::Face1Metric(const int k, const int j, const int il, const int iu,
    AthenaArray<Real> &g, AthenaArray<Real> &g_inv)
{
  #pragma simd
  for (int i = il; i <= iu; ++i)
  {
    // Extract geometric quantities
    const Real &alpha_sq = metric_face1_i1_(i);
    const Real &beta = metric_face1_i2_(i);

    // Extract metric terms
    Real &g00 = g(I00,i);
    Real &g11 = g(I11,i);
    Real &g12 = g(I12,i);
    Real &g22 = g(I22,i);
    Real &g33 = g(I33,i);
    Real &gi00 = g_inv(I00,i);
    Real &gi11 = g_inv(I11,i);
    Real &gi12 = g_inv(I12,i);
    Real &gi22 = g_inv(I22,i);
    Real &gi33 = g_inv(I33,i);

    // Set metric terms
    g00 = -1.0;
    g11 = alpha_sq;
    g12 = -beta;
    g22 = 1.0;
    g33 = 1.0;
    gi00 = -1.0;
    gi11 = 1.0;
    gi12 = beta;
    gi22 = alpha_sq;
    gi33 = 1.0;
  }
  return;
}

//--------------------------------------------------------------------------------------

// Function for computing face-centered metric coefficients: y-interface
// Inputs:
//   k,j: z- and y-indices (unused)
//   il,iu: x-index bounds
// Outputs:
//   g: array of metric components in 1D
//   g_inv: array of inverse metric components in 1D
void Coordinates::Face2Metric(const int k, const int j, const int il, const int iu,
    AthenaArray<Real> &g, AthenaArray<Real> &g_inv)
{
  #pragma simd
  for (int i = il; i <= iu; ++i)
  {
    // Extract geometric quantities
    const Real &alpha_sq = metric_face2_i1_(i);
    const Real &beta = metric_face2_i2_(i);

    // Extract metric terms
    Real &g00 = g(I00,i);
    Real &g11 = g(I11,i);
    Real &g12 = g(I12,i);
    Real &g22 = g(I22,i);
    Real &g33 = g(I33,i);
    Real &gi00 = g_inv(I00,i);
    Real &gi11 = g_inv(I11,i);
    Real &gi12 = g_inv(I12,i);
    Real &gi22 = g_inv(I22,i);
    Real &gi33 = g_inv(I33,i);

    // Set metric terms
    g00 = -1.0;
    g11 = alpha_sq;
    g12 = -beta;
    g22 = 1.0;
    g33 = 1.0;
    gi00 = -1.0;
    gi11 = 1.0;
    gi12 = beta;
    gi22 = alpha_sq;
    gi33 = 1.0;
  }
  return;
}

//--------------------------------------------------------------------------------------

// Function for computing face-centered metric coefficients: z-interface
// Inputs:
//   k,j: z- and y-indices (unused)
//   il,iu: x-index bounds
// Outputs:
//   g: array of metric components in 1D
//   g_inv: array of inverse metric components in 1D
void Coordinates::Face3Metric(const int k, const int j, const int il, const int iu,
    AthenaArray<Real> &g, AthenaArray<Real> &g_inv)
{
  #pragma simd
  for (int i = il; i <= iu; ++i)
  {
    // Extract geometric quantities
    const Real &alpha_sq = metric_face3_i1_(i);
    const Real &beta = metric_face3_i2_(i);

    // Extract metric terms
    Real &g00 = g(I00,i);
    Real &g11 = g(I11,i);
    Real &g12 = g(I12,i);
    Real &g22 = g(I22,i);
    Real &g33 = g(I33,i);
    Real &gi00 = g_inv(I00,i);
    Real &gi11 = g_inv(I11,i);
    Real &gi12 = g_inv(I12,i);
    Real &gi22 = g_inv(I22,i);
    Real &gi33 = g_inv(I33,i);

    // Set metric terms
    g00 = -1.0;
    g11 = alpha_sq;
    g12 = -beta;
    g22 = 1.0;
    g33 = 1.0;
    gi00 = -1.0;
    gi11 = 1.0;
    gi12 = beta;
    gi22 = alpha_sq;
    gi33 = 1.0;
  }
  return;
}

//--------------------------------------------------------------------------------------

// Function for transforming primitives to locally flat frame: x-interface
// Inputs:
//   k,j: z- and y-indices
//   il,iu: x-index bounds
//   bb1: 3D array of normal components B^1 of magnetic field, in global coordinates
//   prim_l: 1D array of left primitives, using global coordinates
//   prim_r: 1D array of right primitives, using global coordinates
// Outputs:
//   prim_l: values overwritten in local coordinates
//   prim_r: values overwritten in local coordinates
//   bbx: 1D array of normal magnetic fields, in local coordinates
// Notes:
//   expects \tilde{u}^1/\tilde{u}^2/\tilde{u}^3 in IVX/IVY/IVZ slots
//   expects B^1 in bb1
//   expects B^2/B^3 in IBY/IBZ slots
//   puts \tilde{u}^x/\tilde{u}^y/\tilde{u}^z in IVX/IVY/IVZ
//   puts B^x in bbx
//   puts B^y/B^z in IBY/IBZ slots
//   \tilde{u}^\hat{i} = u^\hat{i}
void Coordinates::PrimToLocal1(const int k, const int j, const int il, const int iu,
    const AthenaArray<Real> &bb1, AthenaArray<Real> &prim_l,
    AthenaArray<Real> &prim_r, AthenaArray<Real> &bbx)
{
  // Calculate metric coefficients
  if (MAGNETIC_FIELDS_ENABLED)
    Face1Metric(k, j, il, iu, g_, gi_);

  // Go through 1D block of cells
  #pragma simd
  for (int i = il; i <= iu; ++i)
  {
    // Extract transformation coefficients
    const Real mt_0 = 1.0;
    const Real mx_1 = 1.0;
    const Real my_1 = -trans_face1_i2_(i);
    const Real my_2 = 1.0;
    const Real mz_3 = 1.0;

    // Extract global projected 4-velocities
    Real uu0_l = 0.0;
    Real uu1_l = prim_l(IVX,i);
    Real uu2_l = prim_l(IVY,i);
    Real uu3_l = prim_l(IVZ,i);
    Real uu0_r = 0.0;
    Real uu1_r = prim_r(IVX,i);
    Real uu2_r = prim_r(IVY,i);
    Real uu3_r = prim_r(IVZ,i);

    // Transform projected 4-velocities
    Real uux_l = mx_1*uu1_l;
    Real uuy_l = my_1*uu1_l + my_2*uu2_l;
    Real uuz_l = mz_3*uu3_l;
    Real uux_r = mx_1*uu1_r;
    Real uuy_r = my_1*uu1_r + my_2*uu2_r;
    Real uuz_r = mz_3*uu3_r;

    // Set local projected 4-velocities
    prim_l(IVX,i) = uux_l;
    prim_l(IVY,i) = uuy_l;
    prim_l(IVZ,i) = uuz_l;
    prim_r(IVX,i) = uux_r;
    prim_r(IVY,i) = uuy_r;
    prim_r(IVZ,i) = uuz_r;

    // Transform magnetic field if necessary
    if (MAGNETIC_FIELDS_ENABLED)
    {
      // Extract metric coefficients
      const Real &g_00 = g_(I00,i);
      const Real &g_01 = 0.0;
      const Real &g_02 = 0.0;
      const Real &g_03 = 0.0;
      const Real &g_10 = 0.0;
      const Real &g_11 = g_(I11,i);
      const Real &g_12 = g_(I12,i);
      const Real &g_13 = 0.0;
      const Real &g_20 = 0.0;
      const Real &g_21 = g_(I12,i);
      const Real &g_22 = g_(I22,i);
      const Real &g_23 = 0.0;
      const Real &g_30 = 0.0;
      const Real &g_31 = 0.0;
      const Real &g_32 = 0.0;
      const Real &g_33 = g_(I33,i);
      const Real &g01 = 0.0;
      const Real &g02 = 0.0;
      const Real &g03 = 0.0;
      Real alpha = std::sqrt(-1.0/gi_(I00,i));

      // Calculate global 4-velocities
      Real tmp = g_11*uu1_l*uu1_l + 2.0*g_12*uu1_l*uu2_l + 2.0*g_13*uu1_l*uu3_l
               + g_22*uu2_l*uu2_l + 2.0*g_23*uu2_l*uu3_l
               + g_33*uu3_l*uu3_l;
      Real gamma_l = std::sqrt(1.0 + tmp);
      Real u0_l = gamma_l / alpha;
      Real u1_l = uu1_l - alpha * gamma_l * g01;
      Real u2_l = uu2_l - alpha * gamma_l * g02;
      Real u3_l = uu3_l - alpha * gamma_l * g03;
      tmp = g_11*uu1_r*uu1_r + 2.0*g_12*uu1_r*uu2_r + 2.0*g_13*uu1_r*uu3_r
          + g_22*uu2_r*uu2_r + 2.0*g_23*uu2_r*uu3_r
          + g_33*uu3_r*uu3_r;
      Real gamma_r = std::sqrt(1.0 + tmp);
      Real u0_r = gamma_r / alpha;
      Real u1_r = uu1_r - alpha * gamma_r * g01;
      Real u2_r = uu2_r - alpha * gamma_r * g02;
      Real u3_r = uu3_r - alpha * gamma_r * g03;

      // Extract global magnetic fields
      const Real &bb1_l = bb1(k,j,i);
      const Real &bb1_r = bb1(k,j,i);
      Real &bb2_l = prim_l(IBY,i);
      Real &bb3_l = prim_l(IBZ,i);
      Real &bb2_r = prim_r(IBY,i);
      Real &bb3_r = prim_r(IBZ,i);

      // Calculate global 4-magnetic fields
      Real b0_l = g_10*bb1_l*u0_l + g_11*bb1_l*u1_l + g_12*bb1_l*u2_l + g_13*bb1_l*u3_l
                + g_20*bb2_l*u0_l + g_21*bb2_l*u1_l + g_22*bb2_l*u2_l + g_23*bb2_l*u3_l
                + g_30*bb3_l*u0_l + g_31*bb3_l*u1_l + g_32*bb3_l*u2_l + g_33*bb3_l*u3_l;
      Real b1_l = (bb1_l + b0_l * u1_l) / u0_l;
      Real b2_l = (bb2_l + b0_l * u2_l) / u0_l;
      Real b3_l = (bb3_l + b0_l * u3_l) / u0_l;
      Real b0_r = g_10*bb1_r*u0_r + g_11*bb1_r*u1_r + g_12*bb1_r*u2_r + g_13*bb1_r*u3_r
                + g_20*bb2_r*u0_r + g_21*bb2_r*u1_r + g_22*bb2_r*u2_r + g_23*bb2_r*u3_r
                + g_30*bb3_r*u0_r + g_31*bb3_r*u1_r + g_32*bb3_r*u2_r + g_33*bb3_r*u3_r;
      Real b1_r = (bb1_r + b0_r * u1_r) / u0_r;
      Real b2_r = (bb2_r + b0_r * u2_r) / u0_r;
      Real b3_r = (bb3_r + b0_r * u3_r) / u0_r;

      // Transform 4-velocities
      Real ut_l = mt_0*u0_l;
      Real ux_l = mx_1*u1_l;
      Real uy_l = my_1*u1_l + my_2*u2_l;
      Real uz_l = mz_3*u3_l;
      Real ut_r = mt_0*u0_r;
      Real ux_r = mx_1*u1_r;
      Real uy_r = my_1*u1_r + my_2*u2_r;
      Real uz_r = mz_3*u3_r;

      // Transform 4-magnetic fields
      Real bt_l = mt_0*b0_l;
      Real bx_l = mx_1*b1_l;
      Real by_l = my_1*b1_l + my_2*b2_l;
      Real bz_l = mz_3*b3_l;
      Real bt_r = mt_0*b0_r;
      Real bx_r = mx_1*b1_r;
      Real by_r = my_1*b1_r + my_2*b2_r;
      Real bz_r = mz_3*b3_r;

      // Set local magnetic fields
      Real bbx_l = ut_l * bx_l - ux_l * bt_l;
      Real bbx_r = ut_r * bx_r - ux_r * bt_r;
      bbx(i) = 0.5 * (bbx_l + bbx_r);
      bb2_l = ut_l * by_l - uy_l * bt_l;
      bb3_l = ut_l * bz_l - uz_l * bt_l;
      bb2_r = ut_r * by_r - uy_r * bt_r;
      bb3_r = ut_r * bz_r - uz_r * bt_r;
    }
  }
  return;
}

//--------------------------------------------------------------------------------------

// Function for transforming primitives to locally flat frame: y-interface
// Inputs:
//   k,j: z- and y-indices
//   il,iu: x-index bounds
//   bb2: 3D array of normal components B^2 of magnetic field, in global coordinates
//   prim_l: 1D array of left primitives, using global coordinates
//   prim_r: 1D array of right primitives, using global coordinates
// Outputs:
//   prim_l: values overwritten in local coordinates
//   prim_r: values overwritten in local coordinates
//   bbx: 1D array of normal magnetic fields, in local coordinates
// Notes:
//   expects \tilde{u}^1/\tilde{u}^2/\tilde{u}^3 in IVX/IVY/IVZ slots
//   expects B^2 in bb2
//   expects B^3/B^1 in IBY/IBZ slots
//   puts \tilde{u}^x/\tilde{u}^y/\tilde{u}^z in IVY/IVZ/IVX slots
//   puts B^x in bbx
//   puts B^y/B^z in IBY/IBZ slots
//   \tilde{u}^\hat{i} = u^\hat{i}
void Coordinates::PrimToLocal2(const int k, const int j, const int il, const int iu,
    const AthenaArray<Real> &bb2, AthenaArray<Real> &prim_l,
    AthenaArray<Real> &prim_r, AthenaArray<Real> &bbx)
{
  // Calculate metric coefficients
  if (MAGNETIC_FIELDS_ENABLED)
    Face2Metric(k, j, il, iu, g_, gi_);

  // Go through 1D block of cells
  #pragma simd
  for (int i = il; i <= iu; ++i)
  {
    // Extract transformation coefficients
    const Real mt_0 = 1.0;
    const Real mx_2 = 1.0 / trans_face2_i1_(i);
    const Real my_3 = 1.0;
    const Real &mz_1 = trans_face2_i1_(i);
    const Real mz_2 = -trans_face2_i2_(i) / trans_face2_i1_(i);

    // Extract global projected 4-velocities
    Real uu0_l = 0.0;
    Real uu1_l = prim_l(IVX,i);
    Real uu2_l = prim_l(IVY,i);
    Real uu3_l = prim_l(IVZ,i);
    Real uu0_r = 0.0;
    Real uu1_r = prim_r(IVX,i);
    Real uu2_r = prim_r(IVY,i);
    Real uu3_r = prim_r(IVZ,i);

    // Transform projected 4-velocities
    Real uux_l = mx_2*uu2_l;
    Real uuy_l = my_3*uu3_l;
    Real uuz_l = mz_1*uu1_l + mz_2*uu2_l;
    Real uux_r = mx_2*uu2_r;
    Real uuy_r = my_3*uu3_r;
    Real uuz_r = mz_1*uu1_r + mz_2*uu2_r;

    // Set local projected 4-velocities
    prim_l(IVY,i) = uux_l;
    prim_l(IVZ,i) = uuy_l;
    prim_l(IVX,i) = uuz_l;
    prim_r(IVY,i) = uux_r;
    prim_r(IVZ,i) = uuy_r;
    prim_r(IVX,i) = uuz_r;

    // Transform magnetic field if necessary
    if (MAGNETIC_FIELDS_ENABLED)
    {
      // Extract metric coefficients
      const Real &g_00 = g_(I00,i);
      const Real &g_01 = 0.0;
      const Real &g_02 = 0.0;
      const Real &g_03 = 0.0;
      const Real &g_10 = 0.0;
      const Real &g_11 = g_(I11,i);
      const Real &g_12 = g_(I12,i);
      const Real &g_13 = 0.0;
      const Real &g_20 = 0.0;
      const Real &g_21 = g_(I12,i);
      const Real &g_22 = g_(I22,i);
      const Real &g_23 = 0.0;
      const Real &g_30 = 0.0;
      const Real &g_31 = 0.0;
      const Real &g_32 = 0.0;
      const Real &g_33 = g_(I33,i);
      const Real &g01 = 0.0;
      const Real &g02 = 0.0;
      const Real &g03 = 0.0;
      Real alpha = std::sqrt(-1.0/gi_(I00,i));

      // Calculate global 4-velocities
      Real tmp = g_11*uu1_l*uu1_l + 2.0*g_12*uu1_l*uu2_l + 2.0*g_13*uu1_l*uu3_l
               + g_22*uu2_l*uu2_l + 2.0*g_23*uu2_l*uu3_l
               + g_33*uu3_l*uu3_l;
      Real gamma_l = std::sqrt(1.0 + tmp);
      Real u0_l = gamma_l / alpha;
      Real u1_l = uu1_l - alpha * gamma_l * g01;
      Real u2_l = uu2_l - alpha * gamma_l * g02;
      Real u3_l = uu3_l - alpha * gamma_l * g03;
      tmp = g_11*uu1_r*uu1_r + 2.0*g_12*uu1_r*uu2_r + 2.0*g_13*uu1_r*uu3_r
          + g_22*uu2_r*uu2_r + 2.0*g_23*uu2_r*uu3_r
          + g_33*uu3_r*uu3_r;
      Real gamma_r = std::sqrt(1.0 + tmp);
      Real u0_r = gamma_r / alpha;
      Real u1_r = uu1_r - alpha * gamma_r * g01;
      Real u2_r = uu2_r - alpha * gamma_r * g02;
      Real u3_r = uu3_r - alpha * gamma_r * g03;

      // Extract global magnetic fields
      const Real &bb2_l = bb2(k,j,i);
      const Real &bb2_r = bb2(k,j,i);
      Real &bb3_l = prim_l(IBY,i);
      Real &bb1_l = prim_l(IBZ,i);
      Real &bb3_r = prim_r(IBY,i);
      Real &bb1_r = prim_r(IBZ,i);

      // Calculate global 4-magnetic fields
      Real b0_l = g_10*bb1_l*u0_l + g_11*bb1_l*u1_l + g_12*bb1_l*u2_l + g_13*bb1_l*u3_l
                + g_20*bb2_l*u0_l + g_21*bb2_l*u1_l + g_22*bb2_l*u2_l + g_23*bb2_l*u3_l
                + g_30*bb3_l*u0_l + g_31*bb3_l*u1_l + g_32*bb3_l*u2_l + g_33*bb3_l*u3_l;
      Real b1_l = (bb1_l + b0_l * u1_l) / u0_l;
      Real b2_l = (bb2_l + b0_l * u2_l) / u0_l;
      Real b3_l = (bb3_l + b0_l * u3_l) / u0_l;
      Real b0_r = g_10*bb1_r*u0_r + g_11*bb1_r*u1_r + g_12*bb1_r*u2_r + g_13*bb1_r*u3_r
                + g_20*bb2_r*u0_r + g_21*bb2_r*u1_r + g_22*bb2_r*u2_r + g_23*bb2_r*u3_r
                + g_30*bb3_r*u0_r + g_31*bb3_r*u1_r + g_32*bb3_r*u2_r + g_33*bb3_r*u3_r;
      Real b1_r = (bb1_r + b0_r * u1_r) / u0_r;
      Real b2_r = (bb2_r + b0_r * u2_r) / u0_r;
      Real b3_r = (bb3_r + b0_r * u3_r) / u0_r;

      // Transform 4-velocities
      Real ut_l = mt_0*u0_l;
      Real ux_l = mx_2*u2_l;
      Real uy_l = my_3*u3_l;
      Real uz_l = mz_1*u1_l + mz_2*u2_l;
      Real ut_r = mt_0*u0_r;
      Real ux_r = mx_2*u2_r;
      Real uy_r = my_3*u3_r;
      Real uz_r = mz_1*u1_r + mz_2*u2_r;

      // Transform 4-magnetic fields
      Real bt_l = mt_0*b0_l;
      Real bx_l = mx_2*b2_l;
      Real by_l = my_3*b3_l;
      Real bz_l = mz_1*b1_l + mz_2*b2_l;
      Real bt_r = mt_0*b0_r;
      Real bx_r = mx_2*b2_r;
      Real by_r = my_3*b3_r;
      Real bz_r = mz_1*b1_r + mz_2*b2_r;

      // Set local magnetic fields
      Real bbx_l = ut_l * bx_l - ux_l * bt_l;
      Real bbx_r = ut_r * bx_r - ux_r * bt_r;
      bbx(i) = 0.5 * (bbx_l + bbx_r);
      bb3_l = ut_l * by_l - uy_l * bt_l;
      bb1_l = ut_l * bz_l - uz_l * bt_l;
      bb3_r = ut_r * by_r - uy_r * bt_r;
      bb1_r = ut_r * bz_r - uz_r * bt_r;
    }
  }
  return;
}

//--------------------------------------------------------------------------------------

// Function for transforming primitives to locally flat frame: z-interface
// Inputs:
//   k,j: z- and y-indices
//   il,iu: x-index bounds
//   bb3: 3D array of normal components B^3 of magnetic field, in global coordinates
//   prim_l: 1D array of left primitives, using global coordinates
//   prim_r: 1D array of right primitives, using global coordinates
// Outputs:
//   prim_l: values overwritten in local coordinates
//   prim_r: values overwritten in local coordinates
//   bbx: 1D array of normal magnetic fields, in local coordinates
// Notes:
//   expects \tilde{u}^1/\tilde{u}^2/\tilde{u}^3 in IVX/IVY/IVZ slots
//   expects B^3 in bb3
//   expects B^1/B^2 in IBY/IBZ slots
//   puts \tilde{u}^x/\tilde{u}^y/\tilde{u}^z in IVZ/IVX/IVY slots
//   puts B^x in bbx
//   puts B^y/B^z in IBY/IBZ slots
//   \tilde{u}^\hat{i} = u^\hat{i}
void Coordinates::PrimToLocal3(const int k, const int j, const int il, const int iu,
    const AthenaArray<Real> &bb3, AthenaArray<Real> &prim_l,
    AthenaArray<Real> &prim_r, AthenaArray<Real> &bbx)
{
  // Calculate metric coefficients
  if (MAGNETIC_FIELDS_ENABLED)
    Face3Metric(k, j, il, iu, g_, gi_);

  // Go through 1D block of cells
  #pragma simd
  for (int i = il; i <= iu; ++i)
  {
    // Extract transformation coefficients
    const Real mt_0 = 1.0;
    const Real mx_3 = 1.0;
    const Real my_1 = 1.0;
    const Real mz_1 = -trans_face3_i2_(i);
    const Real mz_2 = 1.0;

    // Extract global projected 4-velocities
    Real uu0_l = 0.0;
    Real uu1_l = prim_l(IVX,i);
    Real uu2_l = prim_l(IVY,i);
    Real uu3_l = prim_l(IVZ,i);
    Real uu0_r = 0.0;
    Real uu1_r = prim_r(IVX,i);
    Real uu2_r = prim_r(IVY,i);
    Real uu3_r = prim_r(IVZ,i);

    // Transform projected 4-velocities
    Real uux_l = mx_3*uu3_l;
    Real uuy_l = my_1*uu1_l;
    Real uuz_l = mz_1*uu1_l + mz_2*uu2_l;
    Real uux_r = mx_3*uu3_r;
    Real uuy_r = my_1*uu1_r;
    Real uuz_r = mz_1*uu1_r + mz_2*uu2_r;

    // Set local projected 4-velocities
    prim_l(IVZ,i) = uux_l;
    prim_l(IVX,i) = uuy_l;
    prim_l(IVY,i) = uuz_l;
    prim_r(IVZ,i) = uux_r;
    prim_r(IVX,i) = uuy_r;
    prim_r(IVY,i) = uuz_r;

    // Transform magnetic field if necessary
    if (MAGNETIC_FIELDS_ENABLED)
    {
      // Extract metric coefficients
      const Real &g_00 = g_(I00,i);
      const Real &g_01 = 0.0;
      const Real &g_02 = 0.0;
      const Real &g_03 = 0.0;
      const Real &g_10 = 0.0;
      const Real &g_11 = g_(I11,i);
      const Real &g_12 = g_(I12,i);
      const Real &g_13 = 0.0;
      const Real &g_20 = 0.0;
      const Real &g_21 = g_(I12,i);
      const Real &g_22 = g_(I22,i);
      const Real &g_23 = 0.0;
      const Real &g_30 = 0.0;
      const Real &g_31 = 0.0;
      const Real &g_32 = 0.0;
      const Real &g_33 = g_(I33,i);
      const Real &g01 = 0.0;
      const Real &g02 = 0.0;
      const Real &g03 = 0.0;
      Real alpha = std::sqrt(-1.0/gi_(I00,i));

      // Calculate global 4-velocities
      Real tmp = g_11*uu1_l*uu1_l + 2.0*g_12*uu1_l*uu2_l + 2.0*g_13*uu1_l*uu3_l
               + g_22*uu2_l*uu2_l + 2.0*g_23*uu2_l*uu3_l
               + g_33*uu3_l*uu3_l;
      Real gamma_l = std::sqrt(1.0 + tmp);
      Real u0_l = gamma_l / alpha;
      Real u1_l = uu1_l - alpha * gamma_l * g01;
      Real u2_l = uu2_l - alpha * gamma_l * g02;
      Real u3_l = uu3_l - alpha * gamma_l * g03;
      tmp = g_11*uu1_r*uu1_r + 2.0*g_12*uu1_r*uu2_r + 2.0*g_13*uu1_r*uu3_r
          + g_22*uu2_r*uu2_r + 2.0*g_23*uu2_r*uu3_r
          + g_33*uu3_r*uu3_r;
      Real gamma_r = std::sqrt(1.0 + tmp);
      Real u0_r = gamma_r / alpha;
      Real u1_r = uu1_r - alpha * gamma_r * g01;
      Real u2_r = uu2_r - alpha * gamma_r * g02;
      Real u3_r = uu3_r - alpha * gamma_r * g03;

      // Extract global magnetic fields
      const Real &bb3_l = bb3(k,j,i);
      const Real &bb3_r = bb3(k,j,i);
      Real &bb1_l = prim_l(IBY,i);
      Real &bb2_l = prim_l(IBZ,i);
      Real &bb1_r = prim_r(IBY,i);
      Real &bb2_r = prim_r(IBZ,i);

      // Calculate global 4-magnetic fields
      Real b0_l = g_10*bb1_l*u0_l + g_11*bb1_l*u1_l + g_12*bb1_l*u2_l + g_13*bb1_l*u3_l
                + g_20*bb2_l*u0_l + g_21*bb2_l*u1_l + g_22*bb2_l*u2_l + g_23*bb2_l*u3_l
                + g_30*bb3_l*u0_l + g_31*bb3_l*u1_l + g_32*bb3_l*u2_l + g_33*bb3_l*u3_l;
      Real b1_l = (bb1_l + b0_l * u1_l) / u0_l;
      Real b2_l = (bb2_l + b0_l * u2_l) / u0_l;
      Real b3_l = (bb3_l + b0_l * u3_l) / u0_l;
      Real b0_r = g_10*bb1_r*u0_r + g_11*bb1_r*u1_r + g_12*bb1_r*u2_r + g_13*bb1_r*u3_r
                + g_20*bb2_r*u0_r + g_21*bb2_r*u1_r + g_22*bb2_r*u2_r + g_23*bb2_r*u3_r
                + g_30*bb3_r*u0_r + g_31*bb3_r*u1_r + g_32*bb3_r*u2_r + g_33*bb3_r*u3_r;
      Real b1_r = (bb1_r + b0_r * u1_r) / u0_r;
      Real b2_r = (bb2_r + b0_r * u2_r) / u0_r;
      Real b3_r = (bb3_r + b0_r * u3_r) / u0_r;

      // Transform 4-velocities
      Real ut_l = mt_0*u0_l;
      Real ux_l = mx_3*u3_l;
      Real uy_l = my_1*u1_l;
      Real uz_l = mz_1*u1_l + mz_2*u2_l;
      Real ut_r = mt_0*u0_r;
      Real ux_r = mx_3*u3_r;
      Real uy_r = my_1*u1_r;
      Real uz_r = mz_1*u1_r + mz_2*u2_r;

      // Transform 4-magnetic fields
      Real bt_l = mt_0*b0_l;
      Real bx_l = mx_3*b3_l;
      Real by_l = my_1*b1_l;
      Real bz_l = mz_1*b1_l + mz_2*b2_l;
      Real bt_r = mt_0*b0_r;
      Real bx_r = mx_3*b3_r;
      Real by_r = my_1*b1_r;
      Real bz_r = mz_1*b1_r + mz_2*b2_r;

      // Set local magnetic fields
      Real bbx_l = ut_l * bx_l - ux_l * bt_l;
      Real bbx_r = ut_r * bx_r - ux_r * bt_r;
      bbx(i) = 0.5 * (bbx_l + bbx_r);
      bb1_l = ut_l * by_l - uy_l * bt_l;
      bb2_l = ut_l * bz_l - uz_l * bt_l;
      bb1_r = ut_r * by_r - uy_r * bt_r;
      bb2_r = ut_r * bz_r - uz_r * bt_r;
    }
  }
  return;
}

//--------------------------------------------------------------------------------------

// Function for transforming fluxes to global frame: x-interface
// Inputs:
//   k,j: z- and y-indices
//   il,iu: x-index bounds
//   cons: array of conserved quantities in 1D, using local coordinates (unused)
//   bbx: 1D array of longitudinal magnetic fields, in local coordinates (unused)
//   flux: array of fluxes in 1D, using local coordinates
// Outputs:
//   flux: values overwritten in global coordinates
// Notes:
//   expects values and x-fluxes of Mx/My/Mz in IM1/IM2/IM3 slots
//   expects values and x-fluxes of By/Bz in IBY/IBZ slots
//   puts x1-fluxes of M1/M2/M3 in IM1/IM2/IM3 slots
//   puts x1-fluxes of B2/B3 in IBY/IBZ slots
void Coordinates::FluxToGlobal1(const int k, const int j, const int il, const int iu,
    const AthenaArray<Real> &cons, const AthenaArray<Real> &bbx,
    AthenaArray<Real> &flux)
{
  // Go through 1D block of cells
  #pragma simd
  for (int i = il; i <= iu; ++i)
  {
    // Extract geometric quantities
    const Real g00 = -1.0;
    const Real &g11 = metric_face1_i1_(i);
    const Real g12 = -metric_face1_i2_(i);
    const Real g22 = 1.0;
    const Real g33 = 1.0;
    const Real m0t = 1.0;
    const Real m1x = 1.0;
    const Real &m2x = trans_face1_i2_(i);
    const Real m2y = 1.0;
    const Real m3z = 1.0;

    // Extract local conserved quantities and fluxes
    const Real dx = flux(IDN,i);
    const Real txt = flux(IEN,i);
    const Real txx = flux(IM1,i);
    const Real txy = flux(IM2,i);
    const Real txz = flux(IM3,i);

    // Transform stress-energy tensor
    const Real tcon_10 = m1x * m0t * txt;
    const Real tcon_11 = m1x * m1x * txx;
    const Real tcon_12 = m1x * (m2x * txx + m2y * txy);
    const Real tcon_13 = m1x * m3z * txz;

    // Extract global fluxes
    Real &d1 = flux(IDN,i);
    Real &t10 = flux(IEN,i);
    Real &t11 = flux(IM1,i);
    Real &t12 = flux(IM2,i);
    Real &t13 = flux(IM3,i);

    // Set fluxes
    d1 = m1x*dx;
    t10 = g00*tcon_10;
    t11 = g11*tcon_11 + g12*tcon_12;
    t12 = g12*tcon_11 + g22*tcon_12;
    t13 = g33*tcon_13;

    // Transform magnetic fluxes if necessary
    if (MAGNETIC_FIELDS_ENABLED)
    {
      const Real fyx = flux(IBY,i);
      const Real fzx = flux(IBZ,i);
      Real &f21 = flux(IBY,i);
      Real &f31 = flux(IBZ,i);
      f21 = m1x * m2y * fyx;
      f31 = m1x * m3z * fzx;
    }
  }
  return;
}

//--------------------------------------------------------------------------------------

// Function for transforming fluxes to global frame: y-interface
// Inputs:
//   k,j: z- and y-indices
//   il,iu: x-index bounds
//   cons: array of conserved quantities in 1D, using local coordinates (unused)
//   bbx: 1D array of longitudinal magnetic fields, in local coordinates (unused)
//   flux: array of fluxes in 1D, using local coordinates
// Outputs:
//   flux: values overwritten in global coordinates
// Notes:
//   expects values and x-fluxes of Mx/My/Mz in IM2/IM3/IM1 slots
//   expects values and x-fluxes of By/Bz in IBY/IBZ slots
//   puts x2-fluxes of M1/M2/M3 in IM1/IM2/IM3 slots
//   puts x2-fluxes of B3/B1 in IBY/IBZ slots
void Coordinates::FluxToGlobal2(const int k, const int j, const int il, const int iu,
    const AthenaArray<Real> &cons, const AthenaArray<Real> &bbx,
    AthenaArray<Real> &flux)
{
  // Go through 1D block of cells
  #pragma simd
  for (int i = il; i <= iu; ++i)
  {
    // Extract geometric quantities
    const Real g00 = -1.0;
    const Real &g11 = metric_face2_i1_(i);
    const Real g12 = -metric_face2_i2_(i);
    const Real g22 = 1.0;
    const Real g33 = 1.0;
    const Real m0t = 1.0;
    const Real m1x = trans_face2_i2_(i) / trans_face2_i1_(i);
    const Real m1z = 1.0 / trans_face2_i1_(i);
    const Real &m2x = trans_face2_i1_(i);
    const Real m3y = 1.0;

    // Extract local conserved quantities and fluxes
    const Real dx = flux(IDN,i);
    const Real txt = flux(IEN,i);
    const Real txx = flux(IM2,i);
    const Real txy = flux(IM3,i);
    const Real txz = flux(IM1,i);

    // Transform stress-energy tensor
    const Real tcon_20 = m2x * m0t * txt;
    const Real tcon_21 = m2x * (m1x * txx + m1z * txz);
    const Real tcon_22 = m2x * m2x * txx;
    const Real tcon_23 = m2x * m3y * txy;

    // Extract global fluxes
    Real &d2 = flux(IDN,i);
    Real &t20 = flux(IEN,i);
    Real &t21 = flux(IM1,i);
    Real &t22 = flux(IM2,i);
    Real &t23 = flux(IM3,i);

    // Set fluxes
    d2 = m2x*dx;
    t20 = g00*tcon_20;
    t21 = g11*tcon_21 + g12*tcon_22;
    t22 = g12*tcon_21 + g22*tcon_22;
    t23 = g33*tcon_23;

    // Transform magnetic fluxes if necessary
    if (MAGNETIC_FIELDS_ENABLED)
    {
      const Real fyx = flux(IBY,i);
      const Real fzx = flux(IBZ,i);
      Real &f32 = flux(IBY,i);
      Real &f12 = flux(IBZ,i);
      f32 = m3y * m2x * fyx;
      f12 = m2x * m1z * fzx;
    }
  }
  return;
}

//--------------------------------------------------------------------------------------

// Function for transforming fluxes to global frame: z-interface
// Inputs:
//   k,j: z- and y-indices
//   il,iu: x-index bounds
//   cons: array of conserved quantities in 1D, using local coordinates (unused)
//   bbx: 1D array of longitudinal magnetic fields, in local coordinates (unused)
//   flux: array of fluxes in 1D, using local coordinates
// Outputs:
//   flux: values overwritten in global coordinates
// Notes:
//   expects values and x-fluxes of Mx/My/Mz in IM3/IM1/IM2 slots
//   expects values and x-fluxes of By/Bz in IBY/IBZ slots
//   puts x3-fluxes of M1/M2/M3 in IM1/IM2/IM3 slots
//   puts x3-fluxes of B1/B2 in IBY/IBZ slots
void Coordinates::FluxToGlobal3(const int k, const int j, const int il, const int iu,
    const AthenaArray<Real> &cons, const AthenaArray<Real> &bbx,
    AthenaArray<Real> &flux)
{
  // Go through 1D block of cells
  #pragma simd
  for (int i = il; i <= iu; ++i)
  {
    // Extract geometric quantities
    const Real g00 = -1.0;
    const Real &g11 = metric_face3_i1_(i);
    const Real g12 = -metric_face3_i2_(i);
    const Real g22 = 1.0;
    const Real g33 = 1.0;
    const Real m0t = 1.0;
    const Real m1y = 1.0;
    const Real &m2y = trans_face3_i2_(i);
    const Real m2z = 1.0;
    const Real m3x = 1.0;

    // Extract local conserved quantities and fluxes
    const Real dx = flux(IDN,i);
    const Real txt = flux(IEN,i);
    const Real txx = flux(IM3,i);
    const Real txy = flux(IM1,i);
    const Real txz = flux(IM2,i);

    // Transform stress-energy tensor
    const Real tcon_30 = m3x * m0t * txt;
    const Real tcon_31 = m3x * m1y * txy;
    const Real tcon_32 = m3x * (m2y * txy + m2z * txz);
    const Real tcon_33 = m3x * m3x * txx;

    // Extract global fluxes
    Real &d3 = flux(IDN,i);
    Real &t30 = flux(IEN,i);
    Real &t31 = flux(IM1,i);
    Real &t32 = flux(IM2,i);
    Real &t33 = flux(IM3,i);

    // Set fluxes
    d3 = m3x*dx;
    t30 = g00*tcon_30;
    t31 = g11*tcon_31 + g12*tcon_32;
    t32 = g12*tcon_31 + g22*tcon_32;
    t33 = g33*tcon_33;

    // Transform magnetic fluxes if necessary
    if (MAGNETIC_FIELDS_ENABLED)
    {
      const Real fyx = flux(IBY,i);
      const Real fzx = flux(IBZ,i);
      Real &f13 = flux(IBY,i);
      Real &f23 = flux(IBZ,i);
      f13 = m1y * m3x * fyx;
      f23 = m3x * (m2y * fyx + m2z * fzx);
    }
  }
  return;
}

//--------------------------------------------------------------------------------------

// Function for calculating distance between two points
// Inputs:
//   a1,a2,a3: global coordinates of first point
//   bx,by,bz: Minkowski coordinates of second point
// Outputs:
//   returned value: Euclidean distance between a and b
Real Coordinates::DistanceBetweenPoints(Real a1, Real a2, Real a3, Real bx, Real by,
    Real bz)
{
  const Real &a = sinu_amplitude_;
  const Real &k = sinu_wavenumber_;
  Real ax = a1;
  Real ay = a2 - a * std::sin(k * a1);
  Real az = a3;
  return std::sqrt(SQR(ax-bx) + SQR(ay-by) + SQR(az-bz));
}

//--------------------------------------------------------------------------------------

// Function for transforming 4-vector from Minkowski to global: cell-centered
// Inputs:
//   at,ax,ay,az: upper 4-vector components in Minkowski coordinates
//   k,j: z- and y-indices (unused)
//   i: x-index
// Outputs:
//   pa0,pa1,pa2,pa3: pointers to upper 4-vector components in global coordinates
void Coordinates::TransformVectorCell(
    Real at, Real ax, Real ay, Real az, int k, int j, int i,
    Real *pa0, Real *pa1, Real *pa2, Real *pa3)
{
  const Real &beta = metric_cell_i2_(i);
  *pa0 = at;
  *pa1 = ax;
  *pa2 = beta * ax + ay;
  *pa3 = az;
  return;
}

//--------------------------------------------------------------------------------------

// Function for transforming 4-vector from Minkowski to global: x-interface
// Inputs:
//   at,ax,ay,az: upper 4-vector components in Minkowski coordinates
//   k,j: z- and y-indices (unused)
//   i: x-index
// Outputs:
//   pa0,pa1,pa2,pa3: pointers to upper 4-vector components in global coordinates
void Coordinates::TransformVectorFace1(
    Real at, Real ax, Real ay, Real az, int k, int j, int i,
    Real *pa0, Real *pa1, Real *pa2, Real *pa3)
{
  const Real &beta = metric_face1_i2_(i);
  *pa0 = at;
  *pa1 = ax;
  *pa2 = beta * ax + ay;
  *pa3 = az;
  return;
}

//--------------------------------------------------------------------------------------

// Function for transforming 4-vector from Minkowski to global: y-interface
// Inputs:
//   at,ax,ay,az: upper 4-vector components in Minkowski coordinates
//   k,j: z- and y-indices (unused)
//   i: x-index
// Outputs:
//   pa0,pa1,pa2,pa3: pointers to upper 4-vector components in global coordinates
void Coordinates::TransformVectorFace2(
    Real at, Real ax, Real ay, Real az, int k, int j, int i,
    Real *pa0, Real *pa1, Real *pa2, Real *pa3)
{
  const Real &beta = metric_face2_i2_(i);
  *pa0 = at;
  *pa1 = ax;
  *pa2 = beta * ax + ay;
  *pa3 = az;
  return;
}

//--------------------------------------------------------------------------------------

// Function for transforming 4-vector from Minkowski to global: z-interface
// Inputs:
//   at,ax,ay,az: upper 4-vector components in Minkowski coordinates
//   k,j: z- and y-indices (unused)
//   i: x-index
// Outputs:
//   pa0,pa1,pa2,pa3: pointers to upper 4-vector components in global coordinates
void Coordinates::TransformVectorFace3(
    Real at, Real ax, Real ay, Real az, int k, int j, int i,
    Real *pa0, Real *pa1, Real *pa2, Real *pa3)
{
  const Real &beta = metric_face3_i2_(i);
  *pa0 = at;
  *pa1 = ax;
  *pa2 = beta * ax + ay;
  *pa3 = az;
  return;
}

//--------------------------------------------------------------------------------------

// Function for lowering contravariant components of a vector
// Inputs:
//   a0,a1,a2,a3: contravariant components of vector
//   k,j,i: indices of cell in which transformation is desired
// Outputs:
//   pa_0,pa_1,pa_2,pa_3: pointers to covariant 4-vector components
void Coordinates::LowerVectorCell(
    Real a0, Real a1, Real a2, Real a3, int k, int j, int i,
    Real *pa_0, Real *pa_1, Real *pa_2, Real *pa_3)
{
  Real g_00 = -1.0;
  const Real &g_11 = metric_cell_i1_(i);
  Real g_12 = -metric_cell_i2_(i);
  const Real &g_21 = g_12;
  Real g_22 = 1.0;
  Real g_33 = 1.0;
  *pa_0 = g_00*a0;
  *pa_1 = g_11*a1 + g_12*a2;
  *pa_2 = g_21*a1 + g_22*a2;
  *pa_3 = g_33*a3;
  return;
}<|MERGE_RESOLUTION|>--- conflicted
+++ resolved
@@ -86,25 +86,12 @@
     for (int i=cis-(pmb->cnghost); i<=cie+(pmb->cnghost); ++i) {
       coarse_x1v(i) = 0.5*(coarse_x1f(i+1) + coarse_x1f(i));
     }
-<<<<<<< HEAD
-    if (pb->block_size.nx2 == 1) {
-=======
-    for (int i=cis-(pmb->cnghost); i<=cie+(pmb->cnghost)-1; ++i) {
-      coarse_dx1v(i) = coarse_x1v(i+1) - coarse_x1v(i);
-    }
     if (pmb->block_size.nx2 == 1) {
->>>>>>> 24b4f2c3
       coarse_x2v(cjs) = 0.5*(coarse_x2f(cjs+1) + coarse_x2f(cjs));
     } else {
       for (int j=cjs-(pmb->cnghost); j<=cje+(pmb->cnghost); ++j) {
         coarse_x2v(j) = 0.5*(coarse_x2f(j+1) + coarse_x2f(j));
       }
-<<<<<<< HEAD
-=======
-      for (int j=cjs-(pmb->cnghost); j<=cje+(pmb->cnghost)-1; ++j) {
-        coarse_dx2v(j) = coarse_x2v(j+1) - coarse_x2v(j);
-      }
->>>>>>> 24b4f2c3
     }
     if (pmb->block_size.nx3 == 1) {
       coarse_x3v(cks) = 0.5*(coarse_x3f(cks+1) + coarse_x3f(cks));
@@ -112,7 +99,6 @@
       for (int k=cks-(pmb->cnghost); k<=cke+(pmb->cnghost); ++k) {
         coarse_x3v(k) = 0.5*(coarse_x3f(k+1) + coarse_x3f(k));
       }
-<<<<<<< HEAD
     }
 
     if (MAGNETIC_FIELDS_ENABLED) {
@@ -139,10 +125,6 @@
           x3s1(k) = x3s2(k) = x3v(k);
         for (int k=cks-(pmb->cnghost); k<=cke+(pmb->cnghost); ++k)
           coarse_x3s1(k) = coarse_x3s2(k) = coarse_x3v(k);
-=======
-      for (int k=cks-(pmb->cnghost); k<=cke+(pmb->cnghost)-1; ++k) {
-        coarse_dx3v(k) = coarse_x3v(k+1) - coarse_x3v(k);
->>>>>>> 24b4f2c3
       }
     }
   }
@@ -248,9 +230,6 @@
   return;
 }
 
-<<<<<<< HEAD
-// GetCellVolume returns only one CellVolume at i
-=======
 //--------------------------------------------------------------------------------------
 
 // Function for computing single cell volume
@@ -261,7 +240,6 @@
 // Notes:
 //   \Delta V = \Delta x * \Delta y * \Delta z
 //   cf. CellVolume()
->>>>>>> 24b4f2c3
 Real Coordinates::GetCellVolume(const int k, const int j, const int i)
 {
   return dx1f(i) * dx2f(j) * dx3f(k);
@@ -340,7 +318,6 @@
   return;
 }
 
-<<<<<<< HEAD
 
 // GetFace1Area returns only one Face1Area at i
 Real Coordinates::GetFace1Area(const int k, const int j, const int i)
@@ -348,8 +325,6 @@
   return dx2f(j)*dx3f(k);
 }
 
-=======
->>>>>>> 24b4f2c3
 //--------------------------------------------------------------------------------------
 
 // Function for computing lengths of edges in the x-direction
