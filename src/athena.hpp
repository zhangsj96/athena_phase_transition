#ifndef ATHENA_HPP_
#define ATHENA_HPP_
//========================================================================================
// Athena++ astrophysical MHD code
// Copyright(C) 2014 James M. Stone <jmstone@princeton.edu> and other code contributors
// Licensed under the 3-clause BSD License, see LICENSE file for details
//========================================================================================
//! \file athena.hpp
//! \brief contains Athena++ general purpose types, structures, enums, etc.

// C headers

// C++ headers
#include <cmath>
#include <cstdint>  // std::int64_t

// Athena++ headers
#include "athena_arrays.hpp"
#include "defs.hpp"

// primitive type alias that allows code to run with either floats or doubles
#if SINGLE_PRECISION_ENABLED
using Real = float;
#ifdef MPI_PARALLEL
#define MPI_ATHENA_REAL MPI_FLOAT
#endif
#else
using Real = double;
#ifdef MPI_PARALLEL
#define MPI_ATHENA_REAL MPI_DOUBLE
#endif
#endif

// for OpenMP 4.0 SIMD vectorization, control width of SIMD lanes
#if defined(__AVX512F__)
#define SIMD_WIDTH 8
#elif defined(__AVX__)
#define SIMD_WIDTH 4
#elif defined(__SSE2__)
#define SIMD_WIDTH 2
#else
#define SIMD_WIDTH 4
#endif

#define CACHELINE_BYTES 64

// forward declarations needed for function pointer type aliases
class MeshBlock;
class Coordinates;
class ParameterInput;
class HydroDiffusion;
class FieldDiffusion;
<<<<<<< HEAD
struct MGCoordinates;
=======
class OrbitalAdvection;
>>>>>>> 7ce25389

//--------------------------------------------------------------------------------------
//! \struct LogicalLocation
//! \brief stores logical location and level of MeshBlock

struct LogicalLocation { // aggregate and POD type
  // These values can exceed the range of std::int32_t even if the root grid has only a
  // single MeshBlock if >30 levels of AMR are used, since the corresponding max index =
  // 1*2^31 > INT_MAX = 2^31 -1 for most 32-bit signed integer type impelementations
  std::int64_t lx1, lx2, lx3;
  int level;
  // comparison functions for sorting
  static bool Lesser(const LogicalLocation &left, const LogicalLocation &right) {
    return left.level < right.level;
  }
  static bool Greater(const LogicalLocation & left, const LogicalLocation &right) {
    return left.level > right.level;
  }
};

//! prototype for overloading the comparison operator (defined in meshblock_tree.cpp)
bool operator==(const LogicalLocation &l1, const LogicalLocation &l2);

//----------------------------------------------------------------------------------------
//! \struct RegionSize
//! \brief physical size and number of cells in a Mesh or a MeshBlock

struct RegionSize {  // aggregate and POD type; do NOT reorder member declarations:
  Real x1min, x2min, x3min;
  Real x1max, x2max, x3max;
  Real x1rat, x2rat, x3rat; // ratio of dxf(i)/dxf(i-1)
  // the size of the root grid or a MeshBlock should not exceed std::int32_t limits
  int nx1, nx2, nx3;        // number of active cells (not including ghost zones)
};

//---------------------------------------------------------------------------------------
//! \struct FaceField
//! \brief container for face-centered fields

struct FaceField {
  AthenaArray<Real> x1f, x2f, x3f;
  FaceField() = default;
  FaceField(int ncells3, int ncells2, int ncells1,
            AthenaArray<Real>::DataStatus init=AthenaArray<Real>::DataStatus::allocated) :
      x1f(ncells3, ncells2, ncells1+1, init), x2f(ncells3, ncells2+1, ncells1, init),
      x3f(ncells3+1, ncells2, ncells1, init) {}
};

//----------------------------------------------------------------------------------------
//! \struct EdgeField
//! \brief container for edge-centered fields

struct EdgeField {
  AthenaArray<Real> x1e, x2e, x3e;
  EdgeField() = default;
  EdgeField(int ncells3, int ncells2, int ncells1,
            AthenaArray<Real>::DataStatus init=AthenaArray<Real>::DataStatus::allocated) :
      x1e(ncells3+1, ncells2+1, ncells1, init), x2e(ncells3+1, ncells2, ncells1+1, init),
      x3e(ncells3, ncells2+1, ncells1+1, init) {}
};

//----------------------------------------------------------------------------------------
// enums used everywhere
// (not specifying underlying integral type (C++11) for portability & performance)

//! \todo (felker):
//! - C++ Core Guidelines Enum.5: Don’t use ALL_CAPS for enumerators
//!   (avoid clashes with preprocessor macros).
//! - Enumerated type definitions in this file and:
//!   athena_fft.hpp, io_wrapper.hpp, bvals.hpp, hydro_diffusion.hpp, field_diffusion.hpp,
//!   task_list.hpp, ???

//------------------
// named, weakly typed / unscoped enums:
//------------------

// enumerators only used for indexing AthenaArray and regular arrays; typename and
// explicitly specified enumerator values aare unnecessary, but provided for clarity:

//! array indices for conserved: density, momemtum, total energy
enum ConsIndex {IDN=0, IM1=1, IM2=2, IM3=3, IEN=4};
//! array indices for face-centered field
enum MagneticIndex {IB1=0, IB2=1, IB3=2};

//! array indices for 1D primitives: velocity, transverse components of field
enum PrimIndex {IVX=1, IVY=2, IVZ=3, IPR=4, IBY=(NHYDRO), IBZ=((NHYDRO)+1)};

//! array indices for face-centered electric fields returned by Riemann solver
enum ElectricIndex {X1E2=0, X1E3=1, X2E3=0, X2E1=1, X3E1=0, X3E2=1};

//! array indices for metric matrices in GR
enum MetricIndex {I00=0, I01=1, I02=2, I03=3, I11=4, I12=5, I13=6, I22=7, I23=8, I33=9,
                  NMETRIC=10};
//! array indices for triangular matrices in GR
enum TriangleIndex {T00=0, T10=1, T11=2, T20=3, T21=4, T22=5, T30=6, T31=7, T32=8, T33=9,
                    NTRIANGULAR=10};

// enumerator types that are used for variables and function parameters:

// needed for arrays dimensioned over grid directions
// enumerator type only used in Mesh::EnrollUserMeshGenerator()

//! array indices for grid directions
enum CoordinateDirection {X1DIR=0, X2DIR=1, X3DIR=2};

//------------------
// strongly typed / scoped enums (C++11):
//------------------
// KGF: Except for the 2x MG* enums, these may be unnessary w/ the new class inheritance
// Now, only passed to BoundaryVariable::InitBoundaryData(); could replace w/ bool switch
// TODO(tomo-ono): consider necessity of orbita_cc and orbital_fc
enum class BoundaryQuantity {cc, fc, cc_flcor, fc_flcor, mggrav,
                             mggrav_f, orbital_cc, orbital_fc};
enum class HydroBoundaryQuantity {cons, prim};
enum class BoundaryCommSubset {mesh_init, gr_amr, all, orbital};
// TODO(felker): consider generalizing/renaming to QuantityFormulation
enum class FluidFormulation {evolve, background, disabled}; // rename background -> fixed?
enum class TaskType {op_split_before, main_int, op_split_after};
enum class UserHistoryOperation {sum, max, min};

//----------------------------------------------------------------------------------------
// function pointer prototypes for user-defined modules set at runtime

using BValFunc = void (*)(
    MeshBlock *pmb, Coordinates *pco, AthenaArray<Real> &prim, FaceField &b,
    Real time, Real dt,
    int is, int ie, int js, int je, int ks, int ke, int ngh);
using AMRFlagFunc = int (*)(MeshBlock *pmb);
using MeshGenFunc = Real (*)(Real x, RegionSize rs);
using SrcTermFunc = void (*)(
    MeshBlock *pmb, const Real time, const Real dt, const AthenaArray<Real> &prim,
    const AthenaArray<Real> &prim_scalar, const AthenaArray<Real> &bcc,
    AthenaArray<Real> &cons, AthenaArray<Real> &cons_scalar);
using TimeStepFunc = Real (*)(MeshBlock *pmb);
using HistoryOutputFunc = Real (*)(MeshBlock *pmb, int iout);
using MetricFunc = void (*)(
    Real x1, Real x2, Real x3, ParameterInput *pin,
    AthenaArray<Real> &g, AthenaArray<Real> &g_inv,
    AthenaArray<Real> &dg_dx1, AthenaArray<Real> &dg_dx2, AthenaArray<Real> &dg_dx3);
using MGBoundaryFunc = void (*)(
    AthenaArray<Real> &dst, Real time, int nvar,
    int is, int ie, int js, int je, int ks, int ke, int ngh,
    const MGCoordinates &coord);
using ViscosityCoeffFunc = void (*)(
    HydroDiffusion *phdif, MeshBlock *pmb,
    const  AthenaArray<Real> &w, const AthenaArray<Real> &bc,
    int is, int ie, int js, int je, int ks, int ke);
using ConductionCoeffFunc = void (*)(
    HydroDiffusion *phdif, MeshBlock *pmb,
    const AthenaArray<Real> &w, const AthenaArray<Real> &bc,
    int is, int ie, int js, int je, int ks, int ke);
using FieldDiffusionCoeffFunc = void (*)(
    FieldDiffusion *pfdif, MeshBlock *pmb,
    const AthenaArray<Real> &w,
    const AthenaArray<Real> &bmag,
    int is, int ie, int js, int je, int ks, int ke);
<<<<<<< HEAD
using MGSourceMaskFunc = void (*)(AthenaArray<Real> &src, 
    int is, int ie, int js, int je, int ks, int ke, const MGCoordinates &coord);
=======
using OrbitalVelocityFunc = Real (*)(
    OrbitalAdvection *porb, Real x1, Real x2, Real x3);
>>>>>>> 7ce25389

#endif // ATHENA_HPP_<|MERGE_RESOLUTION|>--- conflicted
+++ resolved
@@ -50,11 +50,9 @@
 class ParameterInput;
 class HydroDiffusion;
 class FieldDiffusion;
-<<<<<<< HEAD
 struct MGCoordinates;
-=======
+
 class OrbitalAdvection;
->>>>>>> 7ce25389
 
 //--------------------------------------------------------------------------------------
 //! \struct LogicalLocation
@@ -211,12 +209,9 @@
     const AthenaArray<Real> &w,
     const AthenaArray<Real> &bmag,
     int is, int ie, int js, int je, int ks, int ke);
-<<<<<<< HEAD
 using MGSourceMaskFunc = void (*)(AthenaArray<Real> &src, 
     int is, int ie, int js, int je, int ks, int ke, const MGCoordinates &coord);
-=======
 using OrbitalVelocityFunc = Real (*)(
     OrbitalAdvection *porb, Real x1, Real x2, Real x3);
->>>>>>> 7ce25389
 
 #endif // ATHENA_HPP_