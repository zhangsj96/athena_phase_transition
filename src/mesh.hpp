#ifndef MESH_HPP
#define MESH_HPP
//======================================================================================
// Athena++ astrophysical MHD code
// Copyright (C) 2014 James M. Stone  <jmstone@princeton.edu>
// See LICENSE file for full public license information.
//======================================================================================
//! \file mesh.hpp
//  \brief defines classes Mesh, and MeshBlock
//  These classes contain data and functions related to the computational mesh
//======================================================================================

// C/C++ headers
#include <stdint.h>  // int64_t

// Athena++ classes headers
#include "athena.hpp"
#include "athena_arrays.hpp"
#include "meshblocktree.hpp"
#include "outputs/wrapper.hpp"
#include "task_list.hpp"
<<<<<<< HEAD
#include "bvals/bvals.hpp"
#include "mesh_refinement/mesh_refinement.hpp"
=======
#include "mesh_refinement.hpp"
#include "bvals/bvals.hpp"
>>>>>>> af2958a8

// Forward declarations
class ParameterInput;
class Mesh;
class MeshRefinement;
class Coordinates;
class Hydro;
class Field;
class BoundaryValues;
class TaskList;
class MeshBlockTree;

//! \struct NeighborBlock
//  \brief neighbor rank, level, and ids

typedef struct NeighborBlock {
  int rank, level, gid, lid, ox1, ox2, ox3, fi1, fi2, bufid, targetid;
  enum neighbor_type type;
  enum BoundaryFace fid;
  enum edgeid eid;
  bool polar;
  NeighborBlock() : rank(-1), level(-1), gid(-1), lid(-1), ox1(-1), ox2(-1), ox3(-1),
    bufid(-1), targetid(-1), fi1(-1), fi2(-1), type(neighbor_none),
    fid(FACE_UNDEF), eid (edgeid_undefined) {};
  void SetNeighbor(int irank, int ilevel, int igid, int ilid, int iox1, int iox2,
                   int iox3, enum neighbor_type itype, int ibid, int itargetid,
                   int ifi1, int ifi2, bool ipolar);
} NeighborBlock;



//! \struct RegionSize
//  \brief physical size and number of cells in a Mesh

typedef struct RegionSize {
  Real x1min, x2min, x3min;
  Real x1max, x2max, x3max;
  Real x1rat, x2rat, x3rat; // ratio of x(i)/x(i-1)
  int nx1, nx2, nx3;        // number of active cells (not including ghost zones)
} RegionSize;


//! \class MeshBlock
//  \brief data/functions associated with a single block

class MeshBlock {
private:
  LogicalLocation loc;
  NeighborBlock neighbor[56];
  Real cost;
  Real new_block_dt;
  unsigned long int finished_tasks[4];
  int first_task, num_tasks_todo, nneighbor;

  friend class RestartOutput;
  friend class BoundaryValues;
  friend class Mesh;
  friend class Hydro;
  friend class Coordinates;
  friend class TaskList;
  friend class MeshRefinement;
#ifdef HDF5OUTPUT
  friend class ATHDF5Output;
#endif
public:
  MeshBlock(int igid, int ilid, LogicalLocation iloc, RegionSize input_size,
<<<<<<< HEAD
            int *input_bcs, Mesh *pm, ParameterInput *pin);
  MeshBlock(int igid, int ilid, Mesh *pm, ParameterInput *pin, LogicalLocation iloc,
=======
            enum BoundaryFlag *input_bcs, Mesh *pm, ParameterInput *pin);
  MeshBlock(int igid, int ilid, Mesh *pm, ParameterInput *pin, LogicalLocation *llist,
>>>>>>> af2958a8
  IOWrapper& resfile, IOWrapperSize_t offset, Real icost, int *ranklist, int *nslist);
  ~MeshBlock();
  size_t GetBlockSizeInBytes(void);
  void SearchAndSetNeighbors(MeshBlockTree &tree, int *ranklist, int *nslist);
  int FindNeighborGID(int ox1, int ox2, int ox3);
  void IntegrateConservative(Real *tcons);

  RegionSize block_size;
  enum BoundaryFlag block_bcs[6];
  int nblevel[3][3][3];
  Mesh *pmy_mesh;  // ptr to Mesh containing this MeshBlock

  int is,ie,js,je,ks,ke;
  int gid, lid;

  int cis,cie,cjs,cje,cks,cke,cnghost;

  Coordinates *pcoord, *pcoarsec;
  Hydro *phydro;
  Field *pfield;
  BoundaryValues *pbval;
  MeshRefinement *pmr;

  MeshBlock *prev, *next;
};

//! \class Mesh
//  \brief data/functions associated with the overall mesh

class Mesh {
private:
  int root_level, max_level, current_level;
  int nbtotal;
  int maxneighbor_;
  int num_mesh_threads_;
  int *nslist, *ranklist, *nblist;
  Real *costlist;
  int *nref, *nderef, *bnref, *bnderef, *rdisp, *brdisp, *ddisp, *bddisp;
  LogicalLocation *loclist;
  MeshBlockTree tree;
  long int nrbx1, nrbx2, nrbx3;

  Real MeshGeneratorX1(Real x, RegionSize rs);
  Real MeshGeneratorX2(Real x, RegionSize rs);
  Real MeshGeneratorX3(Real x, RegionSize rs);

  BValHydro_t HydroBoundary_[6];
  BValField_t FieldBoundary_[6];
  AMRFlag_t AMRFlag_;

  void MeshTest(int dim);
  void LoadBalancing(Real *clist, int *rlist, int *slist, int *nlist, int nb);

  friend class RestartOutput;
  friend class MeshBlock;
  friend class BoundaryValues;
  friend class Coordinates;
  friend class MeshRefinement;
#ifdef HDF5OUTPUT
  friend class ATHDF5Output;
#endif

public:
  Mesh(ParameterInput *pin, int test_flag=0);
  Mesh(ParameterInput *pin, IOWrapper &resfile, int test_flag=0);
  ~Mesh();

  RegionSize mesh_size;
  enum BoundaryFlag mesh_bcs[6];

  Real start_time, tlim, cfl_number, time, dt;
  int nlim, ncycle;
  bool adaptive, multilevel, face_only;

  TaskList *ptlist;
  MeshBlock *pblock;

  int64_t GetTotalCells(void);
  int GetNumMeshThreads() const {return num_mesh_threads_;}
  void Initialize(int res_flag, ParameterInput *pin);
  void SetBlockSizeAndBoundaries(LogicalLocation loc, RegionSize &block_size,
                                 int *block_bcs);
  void UpdateOneStep(void);
  void ProblemGenerator(Hydro *phyd, Field *pfld, ParameterInput *pin); // in /pgen
  void NewTimeStep(void);
  void AdaptiveMeshRefinement(ParameterInput *pin);
  MeshBlock* FindMeshBlock(int tgid);
  void TestConservation(void);
};


//--------------------------------------------------------------------------------------
// \!fn Real Mesh::MeshGeneratorX1(Real x, RegionSize rs)
// \brief x1 mesh generator function, x is the logical location; x=i/nx1
inline Real Mesh::MeshGeneratorX1(Real x, RegionSize rs)
{
  Real lw, rw;
  if(rs.x1rat==1.0)
    rw=x;
  else
  {
    Real ratn=pow(rs.x1rat,rs.nx1);
    Real rnx=pow(rs.x1rat,x*rs.nx1);
    lw=(rnx-ratn)/(1.0-ratn);
    rw=1.0-lw;
  }
  lw=1.0-rw;
  return rs.x1min*lw+rs.x1max*rw;
}

//--------------------------------------------------------------------------------------
// \!fn Real Mesh::MeshGeneratorX2(Real x, RegionSize rs)
// \brief x2 mesh generator function, x is the logical location; x=j/nx2
inline Real Mesh::MeshGeneratorX2(Real x, RegionSize rs)
{
  Real lw, rw;
  if(rs.x2rat==1.0)
    rw=x;
  else
  {
    Real ratn=pow(rs.x2rat,rs.nx2);
    Real rnx=pow(rs.x2rat,x*rs.nx2);
    lw=(rnx-ratn)/(1.0-ratn);
    rw=1.0-lw;
  }
  lw=1.0-rw;
  return rs.x2min*lw+rs.x2max*rw;
}

//--------------------------------------------------------------------------------------
// \!fn Real Mesh::MeshGeneratorX3(Real x, RegionSize rs)
// \brief x3 mesh generator function, x is the logical location; x=k/nx3
inline Real Mesh::MeshGeneratorX3(Real x, RegionSize rs)
{
  Real lw, rw;
  if(rs.x3rat==1.0)
    rw=x;
  else
  {
    Real ratn=pow(rs.x3rat,rs.nx3);
    Real rnx=pow(rs.x3rat,x*rs.nx3);
    lw=(rnx-ratn)/(1.0-ratn);
    rw=1.0-lw;
  }
  lw=1.0-rw;
  return rs.x3min*lw+rs.x3max*rw;
}

#endif<|MERGE_RESOLUTION|>--- conflicted
+++ resolved
@@ -19,13 +19,8 @@
 #include "meshblocktree.hpp"
 #include "outputs/wrapper.hpp"
 #include "task_list.hpp"
-<<<<<<< HEAD
 #include "bvals/bvals.hpp"
 #include "mesh_refinement/mesh_refinement.hpp"
-=======
-#include "mesh_refinement.hpp"
-#include "bvals/bvals.hpp"
->>>>>>> af2958a8
 
 // Forward declarations
 class ParameterInput;
@@ -92,13 +87,8 @@
 #endif
 public:
   MeshBlock(int igid, int ilid, LogicalLocation iloc, RegionSize input_size,
-<<<<<<< HEAD
-            int *input_bcs, Mesh *pm, ParameterInput *pin);
+            enum BoundaryFlag *input_bcs, Mesh *pm, ParameterInput *pin);
   MeshBlock(int igid, int ilid, Mesh *pm, ParameterInput *pin, LogicalLocation iloc,
-=======
-            enum BoundaryFlag *input_bcs, Mesh *pm, ParameterInput *pin);
-  MeshBlock(int igid, int ilid, Mesh *pm, ParameterInput *pin, LogicalLocation *llist,
->>>>>>> af2958a8
   IOWrapper& resfile, IOWrapperSize_t offset, Real icost, int *ranklist, int *nslist);
   ~MeshBlock();
   size_t GetBlockSizeInBytes(void);
@@ -180,7 +170,7 @@
   int GetNumMeshThreads() const {return num_mesh_threads_;}
   void Initialize(int res_flag, ParameterInput *pin);
   void SetBlockSizeAndBoundaries(LogicalLocation loc, RegionSize &block_size,
-                                 int *block_bcs);
+                                 enum BoundaryFlag *block_bcs);
   void UpdateOneStep(void);
   void ProblemGenerator(Hydro *phyd, Field *pfld, ParameterInput *pin); // in /pgen
   void NewTimeStep(void);
