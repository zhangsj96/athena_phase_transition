--- conflicted
+++ resolved
@@ -85,23 +85,8 @@
   }
 
   // reconstruct L/R states
-<<<<<<< HEAD
-  if (reconstruct_order == 1) {
+  if (first_order) {
     pmb->precon->DonorCellX1(pmb,kl,ku,jl,ju,is,ie+1,w,bcc,wl,wr);
-=======
-  if (first_order) {
-    pmb->precon->DonorCellX1(pmb->pcoord,kl,ku,jl,ju,is,ie+1,w,IDN,IDN,wl,wr);
-    pmb->precon->DonorCellX1(pmb->pcoord,kl,ku,jl,ju,is,ie+1,w,IM1,IM1,wl,wr);
-    pmb->precon->DonorCellX1(pmb->pcoord,kl,ku,jl,ju,is,ie+1,w,IM2,IM2,wl,wr);
-    pmb->precon->DonorCellX1(pmb->pcoord,kl,ku,jl,ju,is,ie+1,w,IM3,IM3,wl,wr);
-    if (NON_BAROTROPIC_EOS) {
-      pmb->precon->DonorCellX1(pmb->pcoord,kl,ku,jl,ju,is,ie+1,w,IEN,IEN,wl,wr);
-    }
-    if (MAGNETIC_FIELDS_ENABLED) {
-      pmb->precon->DonorCellX1(pmb->pcoord,kl,ku,jl,ju,is,ie+1,bcc,IB2,IBY,wl,wr);
-      pmb->precon->DonorCellX1(pmb->pcoord,kl,ku,jl,ju,is,ie+1,bcc,IB3,IBZ,wl,wr);
-    }
->>>>>>> 4709801a
   } else {
     pmb->precon->ReconstructFuncX1(pmb,kl,ku,jl,ju,is,ie+1,w,bcc,wl,wr);
   }
@@ -143,23 +128,8 @@
     }
 
     // reconstruct L/R states at j
-<<<<<<< HEAD
-    if (reconstruct_order == 1) {
+    if (first_order) {
       pmb->precon->DonorCellX2(pmb,kl,ku,js,je+1,il,iu,w,bcc,wl,wr);
-=======
-    if (first_order) {
-      pmb->precon->DonorCellX2(pmb->pcoord,kl,ku,js,je+1,il,iu,w,IDN,IDN,wl,wr);
-      pmb->precon->DonorCellX2(pmb->pcoord,kl,ku,js,je+1,il,iu,w,IM1,IM1,wl,wr);
-      pmb->precon->DonorCellX2(pmb->pcoord,kl,ku,js,je+1,il,iu,w,IM2,IM2,wl,wr);
-      pmb->precon->DonorCellX2(pmb->pcoord,kl,ku,js,je+1,il,iu,w,IM3,IM3,wl,wr);
-      if (NON_BAROTROPIC_EOS) {
-        pmb->precon->DonorCellX2(pmb->pcoord,kl,ku,js,je+1,il,iu,w,IEN,IEN,wl,wr);
-      }
-      if (MAGNETIC_FIELDS_ENABLED) {
-        pmb->precon->DonorCellX2(pmb->pcoord,kl,ku,js,je+1,il,iu,bcc,IB3,IBY,wl,wr);
-        pmb->precon->DonorCellX2(pmb->pcoord,kl,ku,js,je+1,il,iu,bcc,IB1,IBZ,wl,wr);
-      }
->>>>>>> 4709801a
     } else {
       pmb->precon->ReconstructFuncX2(pmb,kl,ku,js,je+1,il,iu,w,bcc,wl,wr);
     }
@@ -197,23 +167,8 @@
       il=is-1, iu=ie+1, jl=js-1, ju=je+1;
 
     // reconstruct L/R states at k
-<<<<<<< HEAD
-    if (reconstruct_order == 1) {
+    if (first_order) {
       pmb->precon->DonorCellX3(pmb,ks,ke+1,jl,ju,il,iu,w,bcc,wl,wr);
-=======
-    if (first_order) {
-      pmb->precon->DonorCellX3(pmb->pcoord,ks,ke+1,jl,ju,il,iu,w,IDN,IDN,wl,wr);
-      pmb->precon->DonorCellX3(pmb->pcoord,ks,ke+1,jl,ju,il,iu,w,IM1,IM1,wl,wr);
-      pmb->precon->DonorCellX3(pmb->pcoord,ks,ke+1,jl,ju,il,iu,w,IM2,IM2,wl,wr);
-      pmb->precon->DonorCellX3(pmb->pcoord,ks,ke+1,jl,ju,il,iu,w,IM3,IM3,wl,wr);
-      if (NON_BAROTROPIC_EOS) {
-        pmb->precon->DonorCellX3(pmb->pcoord,ks,ke+1,jl,ju,il,iu,w,IEN,IEN,wl,wr);
-      }
-      if (MAGNETIC_FIELDS_ENABLED) {
-        pmb->precon->DonorCellX3(pmb->pcoord,ks,ke+1,jl,ju,il,iu,bcc,IB1,IBY,wl,wr);
-        pmb->precon->DonorCellX3(pmb->pcoord,ks,ke+1,jl,ju,il,iu,bcc,IB2,IBZ,wl,wr);
-      }
->>>>>>> 4709801a
     } else {
       pmb->precon->ReconstructFuncX3(pmb,ks,ke+1,jl,ju,il,iu,w,bcc,wl,wr);
     }
